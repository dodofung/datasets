--- conflicted
+++ resolved
@@ -23,19 +23,7 @@
 from .download.download_manager import DownloadMode
 from .download.streaming_download_manager import StreamingDownloadManager
 from .info import DatasetInfo
-<<<<<<< HEAD
 from .load import dataset_module_factory, import_main_class, load_dataset_builder, metric_module_factory
-from .utils import DownloadConfig
-from .utils.download_manager import DownloadMode
-=======
-from .load import (
-    dataset_module_factory,
-    extend_dataset_builder_for_streaming,
-    import_main_class,
-    load_dataset_builder,
-    metric_module_factory,
-)
->>>>>>> 2f9a6a5b
 from .utils.logging import get_logger
 from .utils.version import Version
 
