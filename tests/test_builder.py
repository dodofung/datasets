import importlib
import os
import tempfile
import types
from multiprocessing import Process
from pathlib import Path
from unittest import TestCase
from unittest.mock import patch

import numpy as np
import pytest
from multiprocess.pool import Pool

from datasets.arrow_dataset import Dataset
from datasets.arrow_writer import ArrowWriter
from datasets.builder import BuilderConfig, DatasetBuilder, GeneratorBasedBuilder
<<<<<<< HEAD
from datasets.dataset_dict import DatasetDict, IterableDatasetDict
=======
from datasets.dataset_dict import DatasetDict
from datasets.download.download_manager import DownloadMode
>>>>>>> 2f9a6a5b
from datasets.features import Features, Value
from datasets.info import DatasetInfo, PostProcessedInfo
from datasets.iterable_dataset import IterableDataset
from datasets.splits import Split, SplitDict, SplitGenerator, SplitInfo
<<<<<<< HEAD
from datasets.streaming import xjoin
from datasets.utils.download_manager import DownloadMode
=======
>>>>>>> 2f9a6a5b

from .utils import assert_arrow_memory_doesnt_increase, assert_arrow_memory_increases, require_faiss


class DummyBuilder(DatasetBuilder):
    def _info(self):
        return DatasetInfo(features=Features({"text": Value("string")}))

    def _split_generators(self, dl_manager):
        return [SplitGenerator(name=Split.TRAIN)]

    def _prepare_split(self, split_generator, **kwargs):
        fname = f"{self.name}-{split_generator.name}.arrow"
        with ArrowWriter(features=self.info.features, path=os.path.join(self._cache_dir, fname)) as writer:
            writer.write_batch({"text": ["foo"] * 100})
            num_examples, num_bytes = writer.finalize()
        split_generator.split_info.num_examples = num_examples
        split_generator.split_info.num_bytes = num_bytes


class DummyBuilderSkipChecksumComputation(DummyBuilder):
    SKIP_CHECKSUM_COMPUTATION_BY_DEFAULT = True


class DummyGeneratorBasedBuilder(GeneratorBasedBuilder):
    def _info(self):
        return DatasetInfo(features=Features({"text": Value("string")}))

    def _split_generators(self, dl_manager):
        return [SplitGenerator(name=Split.TRAIN)]

    def _generate_examples(self):
        for i in range(100):
            yield i, {"text": "foo"}


class DummyGeneratorBasedBuilderWithIntegers(GeneratorBasedBuilder):
    def _info(self):
        return DatasetInfo(features=Features({"id": Value("int8")}))

    def _split_generators(self, dl_manager):
        return [SplitGenerator(name=Split.TRAIN)]

    def _generate_examples(self):
        for i in range(100):
            yield i, {"id": i}


class DummyGeneratorBasedBuilderWithConfigConfig(BuilderConfig):
    def __init__(self, content="foo", times=2, *args, **kwargs):
        super().__init__(*args, **kwargs)
        self.content = content
        self.times = times


class DummyGeneratorBasedBuilderWithConfig(GeneratorBasedBuilder):
    BUILDER_CONFIG_CLASS = DummyGeneratorBasedBuilderWithConfigConfig

    def _info(self):
        return DatasetInfo(features=Features({"text": Value("string")}))

    def _split_generators(self, dl_manager):
        return [SplitGenerator(name=Split.TRAIN)]

    def _generate_examples(self):
        for i in range(100):
            yield i, {"text": self.config.content * self.config.times}


class DummyBuilderWithMultipleConfigs(DummyBuilder):
    BUILDER_CONFIGS = [
        DummyGeneratorBasedBuilderWithConfigConfig(name="a"),
        DummyGeneratorBasedBuilderWithConfigConfig(name="b"),
    ]


class DummyBuilderWithDefaultConfig(DummyBuilderWithMultipleConfigs):
    DEFAULT_CONFIG_NAME = "a"


class DummyBuilderWithDownload(DummyBuilder):
    def __init__(self, *args, rel_path=None, abs_path=None, **kwargs):
        super().__init__(*args, **kwargs)
        self._rel_path = rel_path
        self._abs_path = abs_path

    def _split_generators(self, dl_manager):
        if self._rel_path is not None:
            assert os.path.exists(dl_manager.download(self._rel_path)), "dl_manager must support relative paths"
        if self._abs_path is not None:
            assert os.path.exists(dl_manager.download(self._abs_path)), "dl_manager must support absolute paths"
        return [SplitGenerator(name=Split.TRAIN)]


class DummyBuilderWithManualDownload(DummyBuilderWithMultipleConfigs):
    @property
    def manual_download_instructions(self):
        return "To use the dataset you have to download some stuff manually and pass the data path to data_dir"

    def _split_generators(self, dl_manager):
        if not os.path.exists(self.config.data_dir):
            raise FileNotFoundError(f"data_dir {self.config.data_dir} doesn't exist.")
        return [SplitGenerator(name=Split.TRAIN)]


def _run_concurrent_download_and_prepare(tmp_dir):
    builder = DummyBuilder(cache_dir=tmp_dir)
    builder.download_and_prepare(try_from_hf_gcs=False, download_mode=DownloadMode.REUSE_DATASET_IF_EXISTS)
    return builder


def check_streaming(builder):
    builders_module = importlib.import_module(builder.__module__)
    assert builders_module._patched_for_streaming
    assert builders_module.os.path.join is xjoin


class BuilderTest(TestCase):
    def test_download_and_prepare(self):
        with tempfile.TemporaryDirectory() as tmp_dir:
            builder = DummyBuilder(cache_dir=tmp_dir)
            builder.download_and_prepare(try_from_hf_gcs=False, download_mode=DownloadMode.FORCE_REDOWNLOAD)
            self.assertTrue(
                os.path.exists(os.path.join(tmp_dir, builder.name, "default", "0.0.0", f"{builder.name}-train.arrow"))
            )
            self.assertDictEqual(builder.info.features, Features({"text": Value("string")}))
            self.assertEqual(builder.info.splits["train"].num_examples, 100)
            self.assertTrue(
                os.path.exists(os.path.join(tmp_dir, builder.name, "default", "0.0.0", "dataset_info.json"))
            )

    def test_download_and_prepare_checksum_computation(self):
        with tempfile.TemporaryDirectory() as tmp_dir:
            builder = DummyBuilder(cache_dir=tmp_dir)
            builder.download_and_prepare(try_from_hf_gcs=False, download_mode=DownloadMode.FORCE_REDOWNLOAD)
            self.assertTrue(all(v["checksum"] is not None for _, v in builder.info.download_checksums.items()))
            builder_skip_checksum_computation = DummyBuilderSkipChecksumComputation(cache_dir=tmp_dir)
            builder_skip_checksum_computation.download_and_prepare(
                try_from_hf_gcs=False, download_mode=DownloadMode.FORCE_REDOWNLOAD
            )
            self.assertTrue(
                all(
                    v["checksum"] is None for _, v in builder_skip_checksum_computation.info.download_checksums.items()
                )
            )

    def test_concurrent_download_and_prepare(self):
        with tempfile.TemporaryDirectory() as tmp_dir:
            processes = 2
            with Pool(processes=processes) as pool:
                jobs = [
                    pool.apply_async(_run_concurrent_download_and_prepare, kwds={"tmp_dir": tmp_dir})
                    for _ in range(processes)
                ]
                builders = [job.get() for job in jobs]
                for builder in builders:
                    self.assertTrue(
                        os.path.exists(
                            os.path.join(tmp_dir, builder.name, "default", "0.0.0", f"{builder.name}-train.arrow")
                        )
                    )
                    self.assertDictEqual(builder.info.features, Features({"text": Value("string")}))
                    self.assertEqual(builder.info.splits["train"].num_examples, 100)
                    self.assertTrue(
                        os.path.exists(os.path.join(tmp_dir, builder.name, "default", "0.0.0", "dataset_info.json"))
                    )

    def test_download_and_prepare_with_base_path(self):
        with tempfile.TemporaryDirectory() as tmp_dir:
            rel_path = "dummy1.data"
            abs_path = os.path.join(tmp_dir, "dummy2.data")
            # test relative path is missing
            builder = DummyBuilderWithDownload(cache_dir=tmp_dir, rel_path=rel_path)
            with self.assertRaises(FileNotFoundError):
                builder.download_and_prepare(
                    try_from_hf_gcs=False, download_mode=DownloadMode.FORCE_REDOWNLOAD, base_path=tmp_dir
                )
            # test absolute path is missing
            builder = DummyBuilderWithDownload(cache_dir=tmp_dir, abs_path=abs_path)
            with self.assertRaises(FileNotFoundError):
                builder.download_and_prepare(
                    try_from_hf_gcs=False, download_mode=DownloadMode.FORCE_REDOWNLOAD, base_path=tmp_dir
                )
            # test that they are both properly loaded when they exist
            open(os.path.join(tmp_dir, rel_path), "w")
            open(abs_path, "w")
            builder = DummyBuilderWithDownload(cache_dir=tmp_dir, rel_path=rel_path, abs_path=abs_path)
            builder.download_and_prepare(
                try_from_hf_gcs=False, download_mode=DownloadMode.FORCE_REDOWNLOAD, base_path=tmp_dir
            )
            self.assertTrue(
                os.path.exists(
                    os.path.join(
                        tmp_dir,
                        builder.name,
                        "default",
                        "0.0.0",
                        f"{builder.name}-train.arrow",
                    )
                )
            )

    def test_as_dataset_with_post_process(self):
        def _post_process(self, dataset, resources_paths):
            def char_tokenize(example):
                return {"tokens": list(example["text"])}

            return dataset.map(char_tokenize, cache_file_name=resources_paths["tokenized_dataset"])

        def _post_processing_resources(self, split):
            return {"tokenized_dataset": f"tokenized_dataset-{split}.arrow"}

        with tempfile.TemporaryDirectory() as tmp_dir:
            builder = DummyBuilder(cache_dir=tmp_dir)
            builder.info.post_processed = PostProcessedInfo(
                features=Features({"text": Value("string"), "tokens": [Value("string")]})
            )
            builder._post_process = types.MethodType(_post_process, builder)
            builder._post_processing_resources = types.MethodType(_post_processing_resources, builder)
            os.makedirs(builder.cache_dir)

            builder.info.splits = SplitDict()
            builder.info.splits.add(SplitInfo("train", num_examples=10))
            builder.info.splits.add(SplitInfo("test", num_examples=10))

            for split in builder.info.splits:
                with ArrowWriter(
                    path=os.path.join(builder.cache_dir, f"{builder.name}-{split}.arrow"),
                    features=Features({"text": Value("string")}),
                ) as writer:
                    writer.write_batch({"text": ["foo"] * 10})
                    writer.finalize()

                with ArrowWriter(
                    path=os.path.join(builder.cache_dir, f"tokenized_dataset-{split}.arrow"),
                    features=Features({"text": Value("string"), "tokens": [Value("string")]}),
                ) as writer:
                    writer.write_batch({"text": ["foo"] * 10, "tokens": [list("foo")] * 10})
                    writer.finalize()

            dsets = builder.as_dataset()
            self.assertIsInstance(dsets, DatasetDict)
            self.assertListEqual(list(dsets.keys()), ["train", "test"])
            self.assertEqual(len(dsets["train"]), 10)
            self.assertEqual(len(dsets["test"]), 10)
            self.assertDictEqual(
                dsets["train"].features, Features({"text": Value("string"), "tokens": [Value("string")]})
            )
            self.assertDictEqual(
                dsets["test"].features, Features({"text": Value("string"), "tokens": [Value("string")]})
            )
            self.assertListEqual(dsets["train"].column_names, ["text", "tokens"])
            self.assertListEqual(dsets["test"].column_names, ["text", "tokens"])
            del dsets

            dset = builder.as_dataset("train")
            self.assertIsInstance(dset, Dataset)
            self.assertEqual(dset.split, "train")
            self.assertEqual(len(dset), 10)
            self.assertDictEqual(dset.features, Features({"text": Value("string"), "tokens": [Value("string")]}))
            self.assertListEqual(dset.column_names, ["text", "tokens"])
            self.assertGreater(builder.info.post_processing_size, 0)
            self.assertGreater(
                builder.info.post_processed.resources_checksums["train"]["tokenized_dataset"]["num_bytes"], 0
            )
            del dset

            dset = builder.as_dataset("train+test[:30%]")
            self.assertIsInstance(dset, Dataset)
            self.assertEqual(dset.split, "train+test[:30%]")
            self.assertEqual(len(dset), 13)
            self.assertDictEqual(dset.features, Features({"text": Value("string"), "tokens": [Value("string")]}))
            self.assertListEqual(dset.column_names, ["text", "tokens"])
            del dset

            dset = builder.as_dataset("all")
            self.assertIsInstance(dset, Dataset)
            self.assertEqual(dset.split, "train+test")
            self.assertEqual(len(dset), 20)
            self.assertDictEqual(dset.features, Features({"text": Value("string"), "tokens": [Value("string")]}))
            self.assertListEqual(dset.column_names, ["text", "tokens"])
            del dset

        def _post_process(self, dataset, resources_paths):
            return dataset.select([0, 1], keep_in_memory=True)

        with tempfile.TemporaryDirectory() as tmp_dir:
            builder = DummyBuilder(cache_dir=tmp_dir)
            builder._post_process = types.MethodType(_post_process, builder)
            os.makedirs(builder.cache_dir)

            builder.info.splits = SplitDict()
            builder.info.splits.add(SplitInfo("train", num_examples=10))
            builder.info.splits.add(SplitInfo("test", num_examples=10))

            for split in builder.info.splits:
                with ArrowWriter(
                    path=os.path.join(builder.cache_dir, f"{builder.name}-{split}.arrow"),
                    features=Features({"text": Value("string")}),
                ) as writer:
                    writer.write_batch({"text": ["foo"] * 10})
                    writer.finalize()

                with ArrowWriter(
                    path=os.path.join(builder.cache_dir, f"small_dataset-{split}.arrow"),
                    features=Features({"text": Value("string")}),
                ) as writer:
                    writer.write_batch({"text": ["foo"] * 2})
                    writer.finalize()

            dsets = builder.as_dataset()
            self.assertIsInstance(dsets, DatasetDict)
            self.assertListEqual(list(dsets.keys()), ["train", "test"])
            self.assertEqual(len(dsets["train"]), 2)
            self.assertEqual(len(dsets["test"]), 2)
            self.assertDictEqual(dsets["train"].features, Features({"text": Value("string")}))
            self.assertDictEqual(dsets["test"].features, Features({"text": Value("string")}))
            self.assertListEqual(dsets["train"].column_names, ["text"])
            self.assertListEqual(dsets["test"].column_names, ["text"])
            del dsets

            dset = builder.as_dataset("train")
            self.assertIsInstance(dset, Dataset)
            self.assertEqual(dset.split, "train")
            self.assertEqual(len(dset), 2)
            self.assertDictEqual(dset.features, Features({"text": Value("string")}))
            self.assertListEqual(dset.column_names, ["text"])
            del dset

            dset = builder.as_dataset("train+test[:30%]")
            self.assertIsInstance(dset, Dataset)
            self.assertEqual(dset.split, "train+test[:30%]")
            self.assertEqual(len(dset), 2)
            self.assertDictEqual(dset.features, Features({"text": Value("string")}))
            self.assertListEqual(dset.column_names, ["text"])
            del dset

    @require_faiss
    def test_as_dataset_with_post_process_with_index(self):
        def _post_process(self, dataset, resources_paths):
            if os.path.exists(resources_paths["index"]):
                dataset.load_faiss_index("my_index", resources_paths["index"])
                return dataset
            else:
                dataset.add_faiss_index_from_external_arrays(
                    external_arrays=np.ones((len(dataset), 8)), string_factory="Flat", index_name="my_index"
                )
                dataset.save_faiss_index("my_index", resources_paths["index"])
                return dataset

        def _post_processing_resources(self, split):
            return {"index": f"Flat-{split}.faiss"}

        with tempfile.TemporaryDirectory() as tmp_dir:
            builder = DummyBuilder(cache_dir=tmp_dir)
            builder._post_process = types.MethodType(_post_process, builder)
            builder._post_processing_resources = types.MethodType(_post_processing_resources, builder)
            os.makedirs(builder.cache_dir)

            builder.info.splits = SplitDict()
            builder.info.splits.add(SplitInfo("train", num_examples=10))
            builder.info.splits.add(SplitInfo("test", num_examples=10))

            for split in builder.info.splits:
                with ArrowWriter(
                    path=os.path.join(builder.cache_dir, f"{builder.name}-{split}.arrow"),
                    features=Features({"text": Value("string")}),
                ) as writer:
                    writer.write_batch({"text": ["foo"] * 10})
                    writer.finalize()

                with ArrowWriter(
                    path=os.path.join(builder.cache_dir, f"small_dataset-{split}.arrow"),
                    features=Features({"text": Value("string")}),
                ) as writer:
                    writer.write_batch({"text": ["foo"] * 2})
                    writer.finalize()

            dsets = builder.as_dataset()
            self.assertIsInstance(dsets, DatasetDict)
            self.assertListEqual(list(dsets.keys()), ["train", "test"])
            self.assertEqual(len(dsets["train"]), 10)
            self.assertEqual(len(dsets["test"]), 10)
            self.assertDictEqual(dsets["train"].features, Features({"text": Value("string")}))
            self.assertDictEqual(dsets["test"].features, Features({"text": Value("string")}))
            self.assertListEqual(dsets["train"].column_names, ["text"])
            self.assertListEqual(dsets["test"].column_names, ["text"])
            self.assertListEqual(dsets["train"].list_indexes(), ["my_index"])
            self.assertListEqual(dsets["test"].list_indexes(), ["my_index"])
            self.assertGreater(builder.info.post_processing_size, 0)
            self.assertGreater(builder.info.post_processed.resources_checksums["train"]["index"]["num_bytes"], 0)
            del dsets

            dset = builder.as_dataset("train")
            self.assertIsInstance(dset, Dataset)
            self.assertEqual(dset.split, "train")
            self.assertEqual(len(dset), 10)
            self.assertDictEqual(dset.features, Features({"text": Value("string")}))
            self.assertListEqual(dset.column_names, ["text"])
            self.assertListEqual(dset.list_indexes(), ["my_index"])
            del dset

            dset = builder.as_dataset("train+test[:30%]")
            self.assertIsInstance(dset, Dataset)
            self.assertEqual(dset.split, "train+test[:30%]")
            self.assertEqual(len(dset), 13)
            self.assertDictEqual(dset.features, Features({"text": Value("string")}))
            self.assertListEqual(dset.column_names, ["text"])
            self.assertListEqual(dset.list_indexes(), ["my_index"])
            del dset

    def test_download_and_prepare_with_post_process(self):
        def _post_process(self, dataset, resources_paths):
            def char_tokenize(example):
                return {"tokens": list(example["text"])}

            return dataset.map(char_tokenize, cache_file_name=resources_paths["tokenized_dataset"])

        def _post_processing_resources(self, split):
            return {"tokenized_dataset": f"tokenized_dataset-{split}.arrow"}

        with tempfile.TemporaryDirectory() as tmp_dir:
            builder = DummyBuilder(cache_dir=tmp_dir)
            builder.info.post_processed = PostProcessedInfo(
                features=Features({"text": Value("string"), "tokens": [Value("string")]})
            )
            builder._post_process = types.MethodType(_post_process, builder)
            builder._post_processing_resources = types.MethodType(_post_processing_resources, builder)
            builder.download_and_prepare(try_from_hf_gcs=False, download_mode=DownloadMode.FORCE_REDOWNLOAD)
            self.assertTrue(
                os.path.exists(os.path.join(tmp_dir, builder.name, "default", "0.0.0", f"{builder.name}-train.arrow"))
            )
            self.assertDictEqual(builder.info.features, Features({"text": Value("string")}))
            self.assertDictEqual(
                builder.info.post_processed.features,
                Features({"text": Value("string"), "tokens": [Value("string")]}),
            )
            self.assertEqual(builder.info.splits["train"].num_examples, 100)
            self.assertTrue(
                os.path.exists(os.path.join(tmp_dir, builder.name, "default", "0.0.0", "dataset_info.json"))
            )

        def _post_process(self, dataset, resources_paths):
            return dataset.select([0, 1], keep_in_memory=True)

        with tempfile.TemporaryDirectory() as tmp_dir:
            builder = DummyBuilder(cache_dir=tmp_dir)
            builder._post_process = types.MethodType(_post_process, builder)
            builder.download_and_prepare(try_from_hf_gcs=False, download_mode=DownloadMode.FORCE_REDOWNLOAD)
            self.assertTrue(
                os.path.exists(os.path.join(tmp_dir, builder.name, "default", "0.0.0", f"{builder.name}-train.arrow"))
            )
            self.assertDictEqual(builder.info.features, Features({"text": Value("string")}))
            self.assertIsNone(builder.info.post_processed)
            self.assertEqual(builder.info.splits["train"].num_examples, 100)
            self.assertTrue(
                os.path.exists(os.path.join(tmp_dir, builder.name, "default", "0.0.0", "dataset_info.json"))
            )

        def _post_process(self, dataset, resources_paths):
            if os.path.exists(resources_paths["index"]):
                dataset.load_faiss_index("my_index", resources_paths["index"])
                return dataset
            else:
                dataset = dataset.add_faiss_index_from_external_arrays(
                    external_arrays=np.ones((len(dataset), 8)), string_factory="Flat", index_name="my_index"
                )
                dataset.save_faiss_index("my_index", resources_paths["index"])
                return dataset

        def _post_processing_resources(self, split):
            return {"index": f"Flat-{split}.faiss"}

        with tempfile.TemporaryDirectory() as tmp_dir:
            builder = DummyBuilder(cache_dir=tmp_dir)
            builder._post_process = types.MethodType(_post_process, builder)
            builder._post_processing_resources = types.MethodType(_post_processing_resources, builder)
            builder.download_and_prepare(try_from_hf_gcs=False, download_mode=DownloadMode.FORCE_REDOWNLOAD)
            self.assertTrue(
                os.path.exists(os.path.join(tmp_dir, builder.name, "default", "0.0.0", f"{builder.name}-train.arrow"))
            )
            self.assertDictEqual(builder.info.features, Features({"text": Value("string")}))
            self.assertIsNone(builder.info.post_processed)
            self.assertEqual(builder.info.splits["train"].num_examples, 100)
            self.assertTrue(
                os.path.exists(os.path.join(tmp_dir, builder.name, "default", "0.0.0", "dataset_info.json"))
            )

    def test_error_download_and_prepare(self):
        def _prepare_split(self, split_generator, **kwargs):
            raise ValueError()

        with tempfile.TemporaryDirectory() as tmp_dir:
            builder = DummyBuilder(cache_dir=tmp_dir)
            builder._prepare_split = types.MethodType(_prepare_split, builder)
            self.assertRaises(
                ValueError,
                builder.download_and_prepare,
                try_from_hf_gcs=False,
                download_mode=DownloadMode.FORCE_REDOWNLOAD,
            )
            self.assertRaises(AssertionError, builder.as_dataset)

    def test_generator_based_download_and_prepare(self):
        with tempfile.TemporaryDirectory() as tmp_dir:
            builder = DummyGeneratorBasedBuilder(cache_dir=tmp_dir)
            builder.download_and_prepare(try_from_hf_gcs=False, download_mode=DownloadMode.FORCE_REDOWNLOAD)
            self.assertTrue(
                os.path.exists(
                    os.path.join(
                        tmp_dir,
                        builder.name,
                        "default",
                        "0.0.0",
                        f"{builder.name}-train.arrow",
                    )
                )
            )
            self.assertDictEqual(builder.info.features, Features({"text": Value("string")}))
            self.assertEqual(builder.info.splits["train"].num_examples, 100)
            self.assertTrue(
                os.path.exists(os.path.join(tmp_dir, builder.name, "default", "0.0.0", "dataset_info.json"))
            )

        # Test that duplicated keys are ignored if ignore_verifications is True
        with tempfile.TemporaryDirectory() as tmp_dir:
            builder = DummyGeneratorBasedBuilder(cache_dir=tmp_dir)
            with patch("datasets.builder.ArrowWriter", side_effect=ArrowWriter) as mock_arrow_writer:
                builder.download_and_prepare(download_mode=DownloadMode.FORCE_REDOWNLOAD)
                mock_arrow_writer.assert_called_once()
                args, kwargs = mock_arrow_writer.call_args_list[0]
                self.assertTrue(kwargs["check_duplicates"])

                mock_arrow_writer.reset_mock()

                builder.download_and_prepare(download_mode=DownloadMode.FORCE_REDOWNLOAD, ignore_verifications=True)
                mock_arrow_writer.assert_called_once()
                args, kwargs = mock_arrow_writer.call_args_list[0]
                self.assertFalse(kwargs["check_duplicates"])

    def test_cache_dir_no_args(self):
        with tempfile.TemporaryDirectory() as tmp_dir:
            builder = DummyGeneratorBasedBuilder(cache_dir=tmp_dir, data_dir=None, data_files=None)
            relative_cache_dir_parts = Path(builder._relative_data_dir()).parts
            self.assertEqual(relative_cache_dir_parts, (builder.name, "default", "0.0.0"))

    def test_cache_dir_for_data_files(self):
        with tempfile.TemporaryDirectory() as tmp_dir:
            dummy_data1 = os.path.join(tmp_dir, "dummy_data1.txt")
            with open(dummy_data1, "w", encoding="utf-8") as f:
                f.writelines("foo bar")
            dummy_data2 = os.path.join(tmp_dir, "dummy_data2.txt")
            with open(dummy_data2, "w", encoding="utf-8") as f:
                f.writelines("foo bar\n")

            builder = DummyGeneratorBasedBuilder(cache_dir=tmp_dir, data_files=dummy_data1)
            other_builder = DummyGeneratorBasedBuilder(cache_dir=tmp_dir, data_files=dummy_data1)
            self.assertEqual(builder.cache_dir, other_builder.cache_dir)
            other_builder = DummyGeneratorBasedBuilder(cache_dir=tmp_dir, data_files=[dummy_data1])
            self.assertEqual(builder.cache_dir, other_builder.cache_dir)
            other_builder = DummyGeneratorBasedBuilder(cache_dir=tmp_dir, data_files={"train": dummy_data1})
            self.assertEqual(builder.cache_dir, other_builder.cache_dir)
            other_builder = DummyGeneratorBasedBuilder(cache_dir=tmp_dir, data_files={Split.TRAIN: dummy_data1})
            self.assertEqual(builder.cache_dir, other_builder.cache_dir)
            other_builder = DummyGeneratorBasedBuilder(cache_dir=tmp_dir, data_files={"train": [dummy_data1]})
            self.assertEqual(builder.cache_dir, other_builder.cache_dir)
            other_builder = DummyGeneratorBasedBuilder(cache_dir=tmp_dir, data_files={"test": dummy_data1})
            self.assertNotEqual(builder.cache_dir, other_builder.cache_dir)
            other_builder = DummyGeneratorBasedBuilder(cache_dir=tmp_dir, data_files=dummy_data2)
            self.assertNotEqual(builder.cache_dir, other_builder.cache_dir)
            other_builder = DummyGeneratorBasedBuilder(cache_dir=tmp_dir, data_files=[dummy_data2])
            self.assertNotEqual(builder.cache_dir, other_builder.cache_dir)
            other_builder = DummyGeneratorBasedBuilder(cache_dir=tmp_dir, data_files=[dummy_data1, dummy_data2])
            self.assertNotEqual(builder.cache_dir, other_builder.cache_dir)

            builder = DummyGeneratorBasedBuilder(cache_dir=tmp_dir, data_files=[dummy_data1, dummy_data2])
            other_builder = DummyGeneratorBasedBuilder(cache_dir=tmp_dir, data_files=[dummy_data1, dummy_data2])
            self.assertEqual(builder.cache_dir, other_builder.cache_dir)
            other_builder = DummyGeneratorBasedBuilder(cache_dir=tmp_dir, data_files=[dummy_data2, dummy_data1])
            self.assertNotEqual(builder.cache_dir, other_builder.cache_dir)

            builder = DummyGeneratorBasedBuilder(
                cache_dir=tmp_dir, data_files={"train": dummy_data1, "test": dummy_data2}
            )
            other_builder = DummyGeneratorBasedBuilder(
                cache_dir=tmp_dir, data_files={"train": dummy_data1, "test": dummy_data2}
            )
            self.assertEqual(builder.cache_dir, other_builder.cache_dir)
            other_builder = DummyGeneratorBasedBuilder(
                cache_dir=tmp_dir, data_files={"train": [dummy_data1], "test": dummy_data2}
            )
            self.assertEqual(builder.cache_dir, other_builder.cache_dir)
            other_builder = DummyGeneratorBasedBuilder(
                cache_dir=tmp_dir, data_files={"test": dummy_data2, "train": dummy_data1}
            )
            self.assertEqual(builder.cache_dir, other_builder.cache_dir)
            other_builder = DummyGeneratorBasedBuilder(
                cache_dir=tmp_dir, data_files={"train": dummy_data1, "validation": dummy_data2}
            )
            self.assertNotEqual(builder.cache_dir, other_builder.cache_dir)
            other_builder = DummyGeneratorBasedBuilder(
                cache_dir=tmp_dir,
                data_files={"train": [dummy_data1, dummy_data2], "test": dummy_data2},
            )
            self.assertNotEqual(builder.cache_dir, other_builder.cache_dir)

    def test_cache_dir_for_features(self):
        with tempfile.TemporaryDirectory() as tmp_dir:
            f1 = Features({"id": Value("int8")})
            f2 = Features({"id": Value("int32")})
            builder = DummyGeneratorBasedBuilderWithIntegers(cache_dir=tmp_dir, features=f1)
            other_builder = DummyGeneratorBasedBuilderWithIntegers(cache_dir=tmp_dir, features=f1)
            self.assertEqual(builder.cache_dir, other_builder.cache_dir)
            other_builder = DummyGeneratorBasedBuilderWithIntegers(cache_dir=tmp_dir, features=f2)
            self.assertNotEqual(builder.cache_dir, other_builder.cache_dir)

    def test_cache_dir_for_config_kwargs(self):
        with tempfile.TemporaryDirectory() as tmp_dir:
            # create config on the fly
            builder = DummyGeneratorBasedBuilderWithConfig(cache_dir=tmp_dir, content="foo", times=2)
            other_builder = DummyGeneratorBasedBuilderWithConfig(cache_dir=tmp_dir, times=2, content="foo")
            self.assertEqual(builder.cache_dir, other_builder.cache_dir)
            self.assertIn("content=foo", builder.cache_dir)
            self.assertIn("times=2", builder.cache_dir)
            other_builder = DummyGeneratorBasedBuilderWithConfig(cache_dir=tmp_dir, content="bar", times=2)
            self.assertNotEqual(builder.cache_dir, other_builder.cache_dir)
            other_builder = DummyGeneratorBasedBuilderWithConfig(cache_dir=tmp_dir, content="foo")
            self.assertNotEqual(builder.cache_dir, other_builder.cache_dir)

        with tempfile.TemporaryDirectory() as tmp_dir:
            # overwrite an existing config
            builder = DummyBuilderWithMultipleConfigs(cache_dir=tmp_dir, config_name="a", content="foo", times=2)
            other_builder = DummyBuilderWithMultipleConfigs(cache_dir=tmp_dir, config_name="a", times=2, content="foo")
            self.assertEqual(builder.cache_dir, other_builder.cache_dir)
            self.assertIn("content=foo", builder.cache_dir)
            self.assertIn("times=2", builder.cache_dir)
            other_builder = DummyBuilderWithMultipleConfigs(cache_dir=tmp_dir, config_name="a", content="bar", times=2)
            self.assertNotEqual(builder.cache_dir, other_builder.cache_dir)
            other_builder = DummyBuilderWithMultipleConfigs(cache_dir=tmp_dir, config_name="a", content="foo")
            self.assertNotEqual(builder.cache_dir, other_builder.cache_dir)

    def test_config_names(self):
        with tempfile.TemporaryDirectory() as tmp_dir:

            with self.assertRaises(ValueError) as error_context:
                DummyBuilderWithMultipleConfigs(cache_dir=tmp_dir, data_files=None, data_dir=None)
            self.assertIn("Please pick one among the available configs", str(error_context.exception))

            builder = DummyBuilderWithMultipleConfigs(cache_dir=tmp_dir, config_name="a")
            self.assertEqual(builder.config.name, "a")

            builder = DummyBuilderWithMultipleConfigs(cache_dir=tmp_dir, config_name="b")
            self.assertEqual(builder.config.name, "b")

            with self.assertRaises(ValueError):
                DummyBuilderWithMultipleConfigs(cache_dir=tmp_dir)

            builder = DummyBuilderWithDefaultConfig(cache_dir=tmp_dir)
            self.assertEqual(builder.config.name, "a")

    def test_cache_dir_for_data_dir(self):
        with tempfile.TemporaryDirectory() as tmp_dir, tempfile.TemporaryDirectory() as data_dir:
            builder = DummyBuilderWithManualDownload(cache_dir=tmp_dir, config_name="a", data_dir=data_dir)
            other_builder = DummyBuilderWithManualDownload(cache_dir=tmp_dir, config_name="a", data_dir=data_dir)
            self.assertEqual(builder.cache_dir, other_builder.cache_dir)
            other_builder = DummyBuilderWithManualDownload(cache_dir=tmp_dir, config_name="a", data_dir=tmp_dir)
            self.assertNotEqual(builder.cache_dir, other_builder.cache_dir)


@pytest.mark.parametrize(
    "split, expected_dataset_class, expected_dataset_length",
    [
        (None, DatasetDict, 10),
        ("train", Dataset, 10),
        ("train+test[:30%]", Dataset, 13),
    ],
)
@pytest.mark.parametrize("in_memory", [False, True])
def test_builder_as_dataset(split, expected_dataset_class, expected_dataset_length, in_memory, tmp_path):
    cache_dir = str(tmp_path)
    builder = DummyBuilder(cache_dir=cache_dir)
    os.makedirs(builder.cache_dir)

    builder.info.splits = SplitDict()
    builder.info.splits.add(SplitInfo("train", num_examples=10))
    builder.info.splits.add(SplitInfo("test", num_examples=10))

    for info_split in builder.info.splits:
        with ArrowWriter(
            path=os.path.join(builder.cache_dir, f"{builder.name}-{info_split}.arrow"),
            features=Features({"text": Value("string")}),
        ) as writer:
            writer.write_batch({"text": ["foo"] * 10})
            writer.finalize()

    with assert_arrow_memory_increases() if in_memory else assert_arrow_memory_doesnt_increase():
        dataset = builder.as_dataset(split=split, in_memory=in_memory)
    assert isinstance(dataset, expected_dataset_class)
    if isinstance(dataset, DatasetDict):
        assert list(dataset.keys()) == ["train", "test"]
        datasets = dataset.values()
        expected_splits = ["train", "test"]
    elif isinstance(dataset, Dataset):
        datasets = [dataset]
        expected_splits = [split]
    for dataset, expected_split in zip(datasets, expected_splits):
        assert dataset.split == expected_split
        assert len(dataset) == expected_dataset_length
        assert dataset.features == Features({"text": Value("string")})
        dataset.column_names == ["text"]


@pytest.mark.parametrize("in_memory", [False, True])
def test_generator_based_builder_as_dataset(in_memory, tmp_path):
    cache_dir = tmp_path / "data"
    cache_dir.mkdir()
    cache_dir = str(cache_dir)
    builder = DummyGeneratorBasedBuilder(cache_dir=cache_dir)
    builder.download_and_prepare(try_from_hf_gcs=False, download_mode=DownloadMode.FORCE_REDOWNLOAD)
    with assert_arrow_memory_increases() if in_memory else assert_arrow_memory_doesnt_increase():
        dataset = builder.as_dataset("train", in_memory=in_memory)
    assert dataset.data.to_pydict() == {"text": ["foo"] * 100}


@pytest.mark.parametrize(
    "writer_batch_size, default_writer_batch_size, expected_chunks", [(None, None, 1), (None, 5, 20), (10, None, 10)]
)
def test_custom_writer_batch_size(tmp_path, writer_batch_size, default_writer_batch_size, expected_chunks):
    cache_dir = str(tmp_path)
    if default_writer_batch_size:
        DummyGeneratorBasedBuilder.DEFAULT_WRITER_BATCH_SIZE = default_writer_batch_size
<<<<<<< HEAD
    dummy_builder = DummyGeneratorBasedBuilder(cache_dir=cache_dir, name="dummy", writer_batch_size=writer_batch_size)
    assert dummy_builder._writer_batch_size == (writer_batch_size or default_writer_batch_size)
    dummy_builder.download_and_prepare(try_from_hf_gcs=False, download_mode=DownloadMode.FORCE_REDOWNLOAD)
    dataset = dummy_builder.as_dataset("train")
    assert len(dataset.data[0].chunks) == expected_chunks


def test_builder_as_streaming_dataset(tmp_path):
    dummy_builder = DummyGeneratorBasedBuilder(cache_dir=str(tmp_path))
    check_streaming(dummy_builder)
    dsets = dummy_builder.as_streaming_dataset()
    assert isinstance(dsets, IterableDatasetDict)
    assert isinstance(dsets["train"], IterableDataset)
    assert len(list(dsets["train"])) == 100
    dset = dummy_builder.as_streaming_dataset(split="train")
    assert isinstance(dset, IterableDataset)
    assert len(list(dset)) == 100


def _run_test_builder_streaming_works_in_subprocesses(builder):
    check_streaming(builder)
    dset = builder.as_streaming_dataset(split="train")
    assert isinstance(dset, IterableDataset)
    assert len(list(dset)) == 100


def test_builder_streaming_works_in_subprocess(tmp_path):
    dummy_builder = DummyGeneratorBasedBuilder(cache_dir=str(tmp_path))
    p = Process(target=_run_test_builder_streaming_works_in_subprocesses, args=(dummy_builder,))
    p.start()
    p.join()
=======
    builder = DummyGeneratorBasedBuilder(cache_dir=cache_dir, writer_batch_size=writer_batch_size)
    assert builder._writer_batch_size == (writer_batch_size or default_writer_batch_size)
    builder.download_and_prepare(try_from_hf_gcs=False, download_mode=DownloadMode.FORCE_REDOWNLOAD)
    dataset = builder.as_dataset("train")
    assert len(dataset.data[0].chunks) == expected_chunks


class DummyBuilderWithVersion(GeneratorBasedBuilder):
    VERSION = "2.0.0"

    def _info(self):
        return DatasetInfo(features=Features({"text": Value("string")}))

    def _split_generators(self, dl_manager):
        pass

    def _generate_examples(self):
        pass


class DummyBuilderWithBuilderConfigs(GeneratorBasedBuilder):
    BUILDER_CONFIGS = [BuilderConfig(name="custom", version="2.0.0")]

    def _info(self):
        return DatasetInfo(features=Features({"text": Value("string")}))

    def _split_generators(self, dl_manager):
        pass

    def _generate_examples(self):
        pass


class CustomBuilderConfig(BuilderConfig):
    def __init__(self, date=None, language=None, version="2.0.0", **kwargs):
        name = f"{date}.{language}"
        super().__init__(name=name, version=version, **kwargs)
        self.date = date
        self.language = language


class DummyBuilderWithCustomBuilderConfigs(GeneratorBasedBuilder):
    BUILDER_CONFIGS = [CustomBuilderConfig(date="20220501", language="en")]
    BUILDER_CONFIG_CLASS = CustomBuilderConfig

    def _info(self):
        return DatasetInfo(features=Features({"text": Value("string")}))

    def _split_generators(self, dl_manager):
        pass

    def _generate_examples(self):
        pass


@pytest.mark.parametrize(
    "builder_class, kwargs",
    [
        (DummyBuilderWithVersion, {}),
        (DummyBuilderWithBuilderConfigs, {"name": "custom"}),
        (DummyBuilderWithCustomBuilderConfigs, {"name": "20220501.en"}),
        (DummyBuilderWithCustomBuilderConfigs, {"date": "20220501", "language": "ca"}),
    ],
)
def test_builder_config_version(builder_class, kwargs, tmp_path):
    cache_dir = str(tmp_path)
    builder = builder_class(cache_dir=cache_dir, **kwargs)
    assert builder.config.version == "2.0.0"
>>>>>>> 2f9a6a5b
<|MERGE_RESOLUTION|>--- conflicted
+++ resolved
@@ -14,21 +14,14 @@
 from datasets.arrow_dataset import Dataset
 from datasets.arrow_writer import ArrowWriter
 from datasets.builder import BuilderConfig, DatasetBuilder, GeneratorBasedBuilder
-<<<<<<< HEAD
 from datasets.dataset_dict import DatasetDict, IterableDatasetDict
-=======
 from datasets.dataset_dict import DatasetDict
 from datasets.download.download_manager import DownloadMode
->>>>>>> 2f9a6a5b
 from datasets.features import Features, Value
 from datasets.info import DatasetInfo, PostProcessedInfo
 from datasets.iterable_dataset import IterableDataset
 from datasets.splits import Split, SplitDict, SplitGenerator, SplitInfo
-<<<<<<< HEAD
 from datasets.streaming import xjoin
-from datasets.utils.download_manager import DownloadMode
-=======
->>>>>>> 2f9a6a5b
 
 from .utils import assert_arrow_memory_doesnt_increase, assert_arrow_memory_increases, require_faiss
 
@@ -760,11 +753,10 @@
     cache_dir = str(tmp_path)
     if default_writer_batch_size:
         DummyGeneratorBasedBuilder.DEFAULT_WRITER_BATCH_SIZE = default_writer_batch_size
-<<<<<<< HEAD
-    dummy_builder = DummyGeneratorBasedBuilder(cache_dir=cache_dir, name="dummy", writer_batch_size=writer_batch_size)
-    assert dummy_builder._writer_batch_size == (writer_batch_size or default_writer_batch_size)
-    dummy_builder.download_and_prepare(try_from_hf_gcs=False, download_mode=DownloadMode.FORCE_REDOWNLOAD)
-    dataset = dummy_builder.as_dataset("train")
+    builder = DummyGeneratorBasedBuilder(cache_dir=cache_dir, writer_batch_size=writer_batch_size)
+    assert builder._writer_batch_size == (writer_batch_size or default_writer_batch_size)
+    builder.download_and_prepare(try_from_hf_gcs=False, download_mode=DownloadMode.FORCE_REDOWNLOAD)
+    dataset = builder.as_dataset("train")
     assert len(dataset.data[0].chunks) == expected_chunks
 
 
@@ -792,12 +784,6 @@
     p = Process(target=_run_test_builder_streaming_works_in_subprocesses, args=(dummy_builder,))
     p.start()
     p.join()
-=======
-    builder = DummyGeneratorBasedBuilder(cache_dir=cache_dir, writer_batch_size=writer_batch_size)
-    assert builder._writer_batch_size == (writer_batch_size or default_writer_batch_size)
-    builder.download_and_prepare(try_from_hf_gcs=False, download_mode=DownloadMode.FORCE_REDOWNLOAD)
-    dataset = builder.as_dataset("train")
-    assert len(dataset.data[0].chunks) == expected_chunks
 
 
 class DummyBuilderWithVersion(GeneratorBasedBuilder):
@@ -860,5 +846,4 @@
 def test_builder_config_version(builder_class, kwargs, tmp_path):
     cache_dir = str(tmp_path)
     builder = builder_class(cache_dir=cache_dir, **kwargs)
-    assert builder.config.version == "2.0.0"
->>>>>>> 2f9a6a5b
+    assert builder.config.version == "2.0.0"